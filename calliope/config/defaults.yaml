#
# NB Parts of this file are automatically parsed and extracted for the configuration reference documentation.
# See `doc/user/configuration_reference.rst` and `doc/generate_tables.py`, which populates
# the `doc/user/includes` directory
#

#
# GENERAL MODEL SETTINGS
#

# General parameters
startup_time: 12  # Length of startup period (hours)

# Operation mode settings
opmode:
    horizon: 48  # Optimization period length (hours)
    window: 24  # Operation period length (hours)

# Per-carrier system margins
system_margin:
    power: 0

#
# TECH DEFAULTS
#

techs:
    defaults:
        stack_weight: 100
        color: false  # If no color is defined, a random one will be chosen
        primary_carrier: false # used for setting the primary carrier_out to associate with costs & constraints (if multiple primary carriers are assigned)
        carrier_in: false # Defaults to false, allows technologies to define primary carrier(s) to consume
        carrier_in_2: false # Defaults to false, allows technologies to define secondary carrier(s) to consume
        carrier_in_3: false # Defaults to false, allows technologies to define tertiary carrier(s) to consume
        carrier_out: false # Defaults to false, allows conversion technologies to define primary carrier(s) to produce
        carrier_out_2: false # Defaults to false, allows conversion technologies to define secondary carrier(s) to produce
        carrier_out_3: false # Defaults to false, allows conversion technologies to define tertiary carrier(s) to produce
        group: false
        x_map: null
        export: null
        constraints:
            force_r: false  # Forces this technology to use all available ``r``, rather than making it a maximum upper boundary (for production) or minimum lower boundary (for consumption)
            r_unit: power  # Sets the unit of ``r`` to either ``power`` (i.e. kW) or ``energy`` (i.e. kWh), which affects how resource time series are processed when performing time resolution adjustments
            r_eff: 1.0  # Resource to/from storage conversion efficiency
            r_area.min: 0  # Minimum installed collector area (m\ :sup:`2`)
            r_area.max: false  # Maximum installed collector area (m\ :sup:`2`), set to false by default in order to disable this constraint and force r_area to 1
            r_area.equals: false  # Specific installed collector area (m\ :sup:`2`)
            r_area_per_e_cap: false  # If set, forces ``r_area`` to follow ``e_cap`` with the given numerical ration (e.g. setting to 1.5 means that ``r_area == 1.5 * e_cap``)
            r_cap.min: 0  # Minimum installed resource to/from storage conversion capacity (kW)
            r_cap.max: inf  # Maximum installed resource to/from storage conversion capacity (kW)
            r_cap.equals: false  # Specific installed resource to/from storage conversion capacity (kW)
            r_cap_equals_e_cap: false  # If true, r_cap is forced to equal e_cap
            r_scale: 1.0  # Scale resource by this value
            r_scale_to_peak: false  # Scale resource such that its peak is as defined here, ``false`` to disable. This setting only has an effect if a time series is used via ``r: file``
            allow_r2: false  # Allow secondary resource
            r2_startup_only: false  # Allow secondary resource during startup_time only (only has an effect if ``allow_r2`` is ``true``)
            r2_eff: 1.0  # Secondary resource to/from storage conversion efficiency
            r2_cap.min: 0  # Minimum installed secondary resource to storage conversion capacity (kW)
            r2_cap.max: inf  # Maximum installed secondary resource to storage conversion capacity (kW)
            r2_cap.equals: 0  # Specific installed secondary resource to storage conversion capacity (kW)
            r2_cap_follow:  false  # Can be set to ``e_cap`` or ``r_cap`` to set ``r2_cap.max`` to the respective value (in which case, any given ``r2_cap.max`` is ignored). ``false`` to disable
            r2_cap_follow_mode: 'max'  # Can be set to `max` or `equals` to specifiy which ``r2_cap`` constraint is specific by the variable given in ``r2_cap_follow``
            s_init: 0  # Initial storage level (kWh)
            s_cap.min: 0  # Minimum storage capacity (kWh)
            s_cap.max: 0  # Maximum storage capacity (kWh)
            s_cap.equals: false  # Specific storage capacity (kWh)
            c_rate: false # Charge rate (0 to 1) defining maximum charge/discharge (kW) for a given maximum storage capacity (kWh)
            s_time.max: 0  # Max storage time (full load hours). Only has an effect if ``use_s_time`` is set to ``true``
            s_loss: 0  # Storage loss rate (per hour)
            e_prod: true  # Allow this technology to supply energy to the carrier
            e_con: false  # Allow this technology to consume energy from the carrier
            p_eff: 1.0  # Plant parasitic efficiency (additional losses as energy gets transferred from the plant to the carrier, e.g. due to plant parasitic consumption)
            e_eff: 1.0  # Storage to/from carrier conversion efficiency. Can be set to ``file`` or ``file:`` or to a single numerical value
            e_cap.min: 0  # Minimum installed storage to/from carrier conversion capacity (kW), per location
            e_cap.max: 0  # Maximum installed storage to/from carrier conversion capacity (kW), per location
            e_cap.equals: false  # Specific installed storage to/from carrier conversion capacity (kW), per location
            e_cap.total_max: inf  # Maximum installed storage to/from carrier conversion capacity (kW), model-wide
            e_cap.total_equals: false  # Specific installed storage to/from carrier conversion capacity (kW), model-wide
            e_cap_scale: 1.0  # Scale all ``e_cap`` min/max/equals/total_max/total_equals constraints by this value
            e_cap_min_use: false  # Set to a value between 0 and 1 to force minimum storage to carrier capacity use for production technologies
            e_ramping: false  # Ramping rate (fraction of installed capacity per hour), set to ``false`` to disable ramping constraints (only has an effect if the optional ramping constraints are loaded)
            export_cap: false # Maximum allowed export for a technology, set to ``false`` to disable.
        costs:
            default:  # These default are looked up for any value not defined for a specific cost class
                s_cap: 0  # Cost of storage capacity (per kWh)
                r_area: 0  # Cost of resource collector area (per m\ :sup:`2`)
                r_cap: 0  # Cost of resource conversion capacity (per kW)
                r2_cap: 0  # Cost of secondary resource conversion capacity (per kW)
                e_cap: 0  # Cost of carrier conversion capacity (per kW gross)
                om_frac: 0  # Yearly O&M costs (fraction of total investment)
                om_fixed: 0  # Yearly O&M costs (per kW of ``e_cap``)
                om_var: 0  # Variable O&M costs (per kWh of ``es_prod``)
                om_fuel: 0  # Fuel costs (per kWh of ``r`` used)
<<<<<<< HEAD
                om_r2: 0  # Fuel costs for secondary resource (per kWh of ``rb`` used)
                export: 0 # cost for energy exported outside the network
        revenue:
            default:
                sub_var: 0 # Variable subsidy (per kWh of ``es_prod`` or ``es_con``)
                sub_cap: 0 # Fixed subsidy (per kW gross) ##e_cap.max must be defined (and not infinite) if using this with demand
                sub_annual: 0 # Annual subsidy (per kW of ``e_cap``) ##e_cap.max must be defined (and not infinite) if using this with demand
=======
                om_rb: 0  # Fuel costs for secondary resource (per kWh of ``rb`` used)
                export: 0 # Cost of exporting excess energy (per kWh of ``export``). Usually used in the negative sense, as a subsidy.
>>>>>>> 49ee231e
        costs_per_distance:
            default:
                e_cap: 0 # cost per unit distance per unit e_cap
        constraints_per_distance:
            e_loss: 0 # Energy loss during transmission, per unit distance. Set as value between 0 (no loss) and 1 (all energy lost)
        depreciation:
            plant_life: 25  # Lifetime of a plant (years)
            interest:
                default: 0  # Default interest rate if not specified for a cost class ``k``
                monetary: 0.10  # Interest rate for the ``monetary`` cost class
        weight: 1.0  # Cost weight in objective function (higher: relatively more expensive)
    supply:
        parent: defaults
        constraints:
            r: inf
    supply_plus:
        parent: defaults
    demand:
        parent: defaults
        constraints:
            r: 0
            force_r: true
            e_cap.max: inf
            e_prod: false
            e_con: true
    unmet_demand:  # Unmet demand that is not child of 'supply' so doesn't get grouped with it
        stack_weight: 0
        color: '#666666'
        parent: defaults
        constraints:
            r: inf
            e_cap.max: inf
        costs:
            monetary:
                om_var: 1.0e+9
    unmet_demand_as_supply_tech:  # Unmet demand that IS a child of 'supply' so gets treated like a regular supply technology for grouping purposes
        stack_weight: 0
        color: '#666666'
        parent: supply
        constraints:
            e_cap.max: inf
        costs:
            monetary:
                om_var: 1.0e+9
    storage:
        parent: defaults
        constraints:
            e_con: true
            r: inf # not used but has to be defined as infinite to avoid issues
    transmission:
        parent: defaults
        per_distance: 1
        constraints:
            e_cap.max: inf
            e_con: true
            r: inf # not used but has to be defined as infinite to avoid issues
    conversion:
        parent: defaults
        constraints:
            e_con: true
            r: inf # not used but has to be defined as infinite to avoid issues
    conversion_plus:
        parent: defaults
        constraints:
            e_con: true
            r: inf # not used but has to be defined as infinite to avoid issues
<|MERGE_RESOLUTION|>--- conflicted
+++ resolved
@@ -91,18 +91,8 @@
                 om_fixed: 0  # Yearly O&M costs (per kW of ``e_cap``)
                 om_var: 0  # Variable O&M costs (per kWh of ``es_prod``)
                 om_fuel: 0  # Fuel costs (per kWh of ``r`` used)
-<<<<<<< HEAD
                 om_r2: 0  # Fuel costs for secondary resource (per kWh of ``rb`` used)
-                export: 0 # cost for energy exported outside the network
-        revenue:
-            default:
-                sub_var: 0 # Variable subsidy (per kWh of ``es_prod`` or ``es_con``)
-                sub_cap: 0 # Fixed subsidy (per kW gross) ##e_cap.max must be defined (and not infinite) if using this with demand
-                sub_annual: 0 # Annual subsidy (per kW of ``e_cap``) ##e_cap.max must be defined (and not infinite) if using this with demand
-=======
-                om_rb: 0  # Fuel costs for secondary resource (per kWh of ``rb`` used)
                 export: 0 # Cost of exporting excess energy (per kWh of ``export``). Usually used in the negative sense, as a subsidy.
->>>>>>> 49ee231e
         costs_per_distance:
             default:
                 e_cap: 0 # cost per unit distance per unit e_cap
