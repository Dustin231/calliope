"""
Copyright (C) 2013-2018 Calliope contributors listed in AUTHORS.
Licensed under the Apache 2.0 License (see LICENSE file).

conversion.py
~~~~~~~~~~~~~~~~~

Conversion technology constraints.

"""

import pyomo.core as po  # pylint: disable=import-error

from calliope.backend.pyomo.util import \
    get_param


def load_constraints(backend_model):
    sets = backend_model.__calliope_model_data__['sets']

    backend_model.balance_conversion_constraint = po.Constraint(
        backend_model.loc_techs_balance_conversion_constraint,
        backend_model.scenarios, backend_model.timesteps,
        rule=balance_conversion_constraint_rule
    )

    if 'loc_techs_cost_var_conversion_constraint' in sets:
        backend_model.cost_var_conversion_constraint = po.Constraint(
            backend_model.costs, backend_model.loc_techs_cost_var_conversion_constraint,
            backend_model.scenarios, backend_model.timesteps,
            rule=cost_var_conversion_constraint_rule
        )


def balance_conversion_constraint_rule(backend_model, loc_tech, scenario, timestep):
    """
    Balance energy carrier consumption and production

    .. container:: scrolling-wrapper

        .. math::

            -1 * \\boldsymbol{carrier_{con}}(loc::tech::carrier, timestep)
            \\times \\eta_{energy}(loc::tech, timestep)
            = \\boldsymbol{carrier_{prod}}(loc::tech::carrier, timestep)
            \\times \\eta_{energy}(loc::tech, timestep)
            \\quad \\forall loc::tech \in locs::techs_{conversion},
            \\forall timestep \in timesteps
    """
    model_data_dict = backend_model.__calliope_model_data__['data']

    loc_tech_carrier_out = model_data_dict['lookup_loc_techs_conversion'][('out', loc_tech)]
    loc_tech_carrier_in = model_data_dict['lookup_loc_techs_conversion'][('in', loc_tech)]

    energy_eff = get_param(backend_model, 'energy_eff', (loc_tech, scenario, timestep))

    return (
        backend_model.carrier_prod[loc_tech_carrier_out, scenario, timestep] == -1 *
        backend_model.carrier_con[loc_tech_carrier_in, scenario, timestep] * energy_eff
    )


def cost_var_conversion_constraint_rule(backend_model, cost, loc_tech, scenario, timestep):
    """
    Add time-varying conversion technology costs

    .. container:: scrolling-wrapper

        .. math::

            \\boldsymbol{cost_{var}}(loc::tech, cost, timestep) =
            \\boldsymbol{carrier_{prod}}(loc::tech::carrier, timestep)
            \\times timestep_{weight}(timestep) \\times cost_{om, prod}(loc::tech, cost, timestep)
            +
            \\boldsymbol{carrier_{con}}(loc::tech::carrier, timestep)
            \\times timestep_{weight}(timestep) \\times cost_{om, con}(loc::tech, cost, timestep)
            \\quad \\forall loc::tech \\in loc::techs_{cost_{var}, conversion}
    """
    model_data_dict = backend_model.__calliope_model_data__
    weight = backend_model.timestep_weights[timestep]

    loc_tech_carrier_in = (
        model_data_dict['data']['lookup_loc_techs_conversion'][('in', loc_tech)]
    )

    loc_tech_carrier_out = (
        model_data_dict['data']['lookup_loc_techs_conversion'][('out', loc_tech)]
    )

    cost_om_prod = get_param(backend_model, 'cost_om_prod',
                                (cost, loc_tech, scenario, timestep))
    cost_om_con = get_param(backend_model, 'cost_om_con',
                            (cost, loc_tech, scenario, timestep))
    if po.value(cost_om_prod):
        cost_prod = (cost_om_prod * weight *
<<<<<<< HEAD
            backend_model.carrier_prod[loc_tech_carrier_out, scenario, timestep])
    else: cost_prod = 0

    if po.value(cost_om_con):
        cost_con = (cost_om_con * weight *
            backend_model.carrier_con[loc_tech_carrier_in, scenario, timestep])
    else: cost_con = 0
=======
            backend_model.carrier_prod[loc_tech_carrier_out, timestep])
    else:
        cost_prod = 0

    if po.value(cost_om_con):
        cost_con = (cost_om_con * weight *
            backend_model.carrier_con[loc_tech_carrier_in, timestep])
    else:
        cost_con = 0
>>>>>>> 6348b842

    backend_model.cost_var_rhs[cost, loc_tech, scenario, timestep] = cost_prod + cost_con

    return (backend_model.cost_var[cost, loc_tech, scenario, timestep] ==
            backend_model.cost_var_rhs[cost, loc_tech, scenario, timestep])<|MERGE_RESOLUTION|>--- conflicted
+++ resolved
@@ -88,30 +88,20 @@
     )
 
     cost_om_prod = get_param(backend_model, 'cost_om_prod',
-                                (cost, loc_tech, scenario, timestep))
+                             (cost, loc_tech, scenario, timestep))
     cost_om_con = get_param(backend_model, 'cost_om_con',
                             (cost, loc_tech, scenario, timestep))
     if po.value(cost_om_prod):
         cost_prod = (cost_om_prod * weight *
-<<<<<<< HEAD
-            backend_model.carrier_prod[loc_tech_carrier_out, scenario, timestep])
-    else: cost_prod = 0
-
-    if po.value(cost_om_con):
-        cost_con = (cost_om_con * weight *
-            backend_model.carrier_con[loc_tech_carrier_in, scenario, timestep])
-    else: cost_con = 0
-=======
-            backend_model.carrier_prod[loc_tech_carrier_out, timestep])
+                     backend_model.carrier_prod[loc_tech_carrier_out, scenario, timestep])
     else:
         cost_prod = 0
 
     if po.value(cost_om_con):
-        cost_con = (cost_om_con * weight *
-            backend_model.carrier_con[loc_tech_carrier_in, timestep])
+        cost_con = (-1 * cost_om_con * weight *
+                    backend_model.carrier_con[loc_tech_carrier_in, scenario, timestep])
     else:
         cost_con = 0
->>>>>>> 6348b842
 
     backend_model.cost_var_rhs[cost, loc_tech, scenario, timestep] = cost_prod + cost_con
 
